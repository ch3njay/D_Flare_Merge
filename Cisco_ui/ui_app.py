--- conflicted
+++ resolved
@@ -102,11 +102,9 @@
             transition: width 0.3s ease;
         }}
         div[data-testid="stSidebar"] .nav-link {{
-<<<<<<< HEAD
+
             color: var(--sidebar-text, #ffffff);
-=======
-            color: var(--sidebar-text, #e2e8f0);
->>>>>>> 83fef28d
+
         }}
         div[data-testid="stSidebar"] .nav-link:hover {{
             background-color: var(--sidebar-button-hover, #1e293b);
@@ -152,11 +150,8 @@
                     "container": {"padding": "0", "background-color": "var(--sidebar-bg, #0f172a)"},
                     "icon": {"color": "var(--sidebar-icon, #ffffff)", "font-size": "16px"},
                     "nav-link": {
-<<<<<<< HEAD
                         "color": "var(--sidebar-text, #ffffff)",
-=======
-                        "color": "var(--sidebar-text, #cbd5f5)",
->>>>>>> 83fef28d
+
                         "font-size": "15px",
                         "text-align": "left",
                         "margin": "0px",
