--- conflicted
+++ resolved
@@ -583,46 +583,17 @@
         .stButton > button,
         .stDownloadButton > button,
         .stFormSubmitButton > button {
-<<<<<<< HEAD
-=======
-            background: linear-gradient(135deg, var(--primary-color), var(--secondary-color));
-            color: #fff;
-            border: none;
-            border-radius: 0.5rem;
-            padding: 0.4rem 1rem;
-            font-weight: 600;
-            font-size: var(--font-label);
->>>>>>> 70b182c0
+
             display: inline-flex;
             align-items: center;
             justify-content: center;
             gap: 0.45rem;
             letter-spacing: 0.01em;
-<<<<<<< HEAD
             font-size: var(--font-label);
             margin: 0.2rem 0.35rem 0.2rem 0;
         }
 
-=======
-            box-shadow: 0 18px 36px -22px color-mix(in srgb, var(--primary-color) 55%, transparent);
-            margin: 0.2rem 0.35rem 0.2rem 0;
-        }
-
-        .stButton > button:hover,
-        .stDownloadButton > button:hover,
-        .stFormSubmitButton > button:hover {
-            transform: translateY(-1px);
-            box-shadow: 0 0 10px color-mix(in srgb, var(--primary-color) 60%, transparent);
-        }
-
-        .stButton > button:focus-visible,
-        .stDownloadButton > button:focus-visible,
-        .stFormSubmitButton > button:focus-visible {
-            outline: 2px solid color-mix(in srgb, var(--primaryColor) 45%, transparent);
-            outline-offset: 3px;
-        }
-
->>>>>>> 70b182c0
+
         .stButton > button:disabled,
         .stDownloadButton > button:disabled,
         .stFormSubmitButton > button:disabled {
