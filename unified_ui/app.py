--- conflicted
+++ resolved
@@ -217,19 +217,13 @@
             font-weight: 600 !important;
             padding: 0.4rem 1rem !important;
             transition: all 0.3s ease-in-out !important;
-<<<<<<< HEAD
+
             box-shadow: var(--button-box-shadow) !important;
         }
 
         .stButton button:hover {
             box-shadow: var(--button-box-shadow-hover) !important;
-=======
-            box-shadow: 0 16px 32px -20px color-mix(in srgb, var(--primary-color) 55%, transparent);
-        }
-
-        .stButton button:hover {
-            box-shadow: 0 0 10px color-mix(in srgb, var(--primary-color) 60%, transparent);
->>>>>>> 4d334c45
+
             transform: translateY(-1px);
         }
         
@@ -623,10 +617,7 @@
         .stButton > button,
         .stDownloadButton > button,
         .stFormSubmitButton > button {
-<<<<<<< HEAD
-=======
-
->>>>>>> 4d334c45
+
             display: inline-flex;
             align-items: center;
             justify-content: center;
@@ -636,10 +627,7 @@
             margin: 0.2rem 0.35rem 0.2rem 0;
         }
 
-<<<<<<< HEAD
-=======
-
->>>>>>> 4d334c45
+
         .stButton > button:disabled,
         .stDownloadButton > button:disabled,
         .stFormSubmitButton > button:disabled {
