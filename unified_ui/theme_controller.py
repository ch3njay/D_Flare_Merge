"""Theme controller for the unified dashboard UI.

This module provides theme management functionality, including built-in light/dark
themes and custom themes. It handles theme switching and style application while
maintaining compatibility with Streamlit's native theme system.
"""
from __future__ import annotations

import base64
from functools import lru_cache
from pathlib import Path
from typing import Any, Dict, Iterable, Literal, Optional

import streamlit as st
from ui_shared import (
    color_mix_fallback_css,
    gradient_button_css,
    render_color_aliases,
    sidebar_icon_visibility_css,
)

# Theme configuration constants
THEME_LIGHT = "light" #這是淺色主題
THEME_DARK = "dark" #這是深色主題
THEME_CUSTOM = "custom" #這是自訂主題

ThemeType = Literal["light", "dark", "custom"]


_PREVIOUS_FONT_SCALE = 1.5
_FONT_SCALE = _PREVIOUS_FONT_SCALE * 0.8
_BASE_FONT_SIZES = {
    "h1": 26.0,  #這是標題的字體大小
    "h2": 22.0,  #這是次標題的字體大小
    "h3": 18.0,  #這是三級標題的字體大小
    "label": 16.0, #這是表單標籤的字體大小
    "body": 15.5,  #這是一般正文的字體大小
    "caption": 13.5,  #這是輔助說明文字的字體大小
}


def _scaled_font(value: float, scale: float = _FONT_SCALE) -> str:
    """Return the scaled font size string in px."""

    return f"{value * scale:.2f}px"


def _load_config_sample() -> str:  ##這是載入官方的config範本
    """Load the official Streamlit config sample shipped with the project."""

    sample_path = (
        Path(__file__).resolve().parent.parent / ".streamlit" / "config sample.toml"
    )
    try:
        return sample_path.read_text(encoding="utf-8")
    except FileNotFoundError:
        return ""


@lru_cache(maxsize=1)  #這是用來快取logo的base64編碼
def _get_logo_data_uri() -> str: 
    """Return the base64 data URI for the dashboard logo if available."""

    potential_names = ("logo.png", "LOGO.png")
    base_dir = Path(__file__).resolve().parent.parent
    for name in potential_names:
        logo_path = base_dir / name
        if logo_path.exists():
            encoded = base64.b64encode(logo_path.read_bytes()).decode("ascii")
            return f"data:image/png;base64,{encoded}"
    return ""


def get_logo_data_uri() -> str:
    """Public accessor for the cached logo data URI used by other modules."""

    return _get_logo_data_uri()

st.markdown(  #這是引入外部的icon字型 確保icon可以正常顯示
    """
    <link rel="stylesheet" 
          href="https://cdn.jsdelivr.net/npm/bootstrap-icons@1.11.3/font/bootstrap-icons.css">
    <link rel="stylesheet" 
          href="https://cdnjs.cloudflare.com/ajax/libs/font-awesome/6.5.1/css/all.min.css">
    """,
    unsafe_allow_html=True
)

# Theme configurations mapping – enhanced with palette metadata so the UI feels richer.
THEME_CONFIGS: Dict[str, Dict[str, Any]] = {
    THEME_LIGHT: {
        "base": "light",
        "font_scale": _FONT_SCALE,
        "icon": '<i class="fa-solid fa-sun"></i>',
        "tagline": "柔和日光",
        "description": "亮色系搭配暖色重點，適合展示報表與簡報場景。",
        "palette": ["#FF6B2C", "#1ABC9C", "#38bdf8"],
        "hero_gradient": ("#f97316", "#ef4444"),
        "css_variables": {
            "surface-border": "#d9e2f1",
            "surface-shadow": "0 24px 54px -34px rgba(15, 23, 42, 0.22)",
            "card-background": "#ffffff",
            "card-border": "#d9e2f1",
            "card-hover-shadow": "0 28px 60px -32px rgba(255, 107, 44, 0.35)",
            "primary-color": "#FF6B2C",
            "secondary-color": "#FF834D",
            "primary-gradient-start": "#FF6B2C",
            "primary-gradient-end": "#FF834D",
            "button-shadow": "0 18px 36px -20px rgba(255, 107, 44, 0.46)",
            "sidebar-background": "#f1f5f9",
            "sidebar-text": "#0f172a",
            "sidebar-muted": "#64748b",
        },
    },
    THEME_DARK: {
        "base": "dark",
        "font_scale": _FONT_SCALE,
        "icon": '<i class="fa-solid fa-moon"></i>',
        "tagline": "夜幕量測",
        "description": "高對比與霓虹重點，適合控制台與監控儀表板。",
        "palette": ["#1ABC9C", "#6366f1", "#facc15"],
        "hero_gradient": ("#1a2a6c", "#b21f1f"),
        "css_variables": {
            "surface-border": "rgba(120, 144, 180, 0.34)",
            "surface-shadow": "0 42px 88px -48px rgba(4, 8, 20, 0.9)",
            "card-background": "rgba(9, 16, 32, 0.88)",
            "card-border": "rgba(120, 144, 180, 0.34)",
            "card-hover-shadow": "0 36px 72px -42px rgba(5, 10, 22, 0.92)",
            "primary-color": "#1ABC9C",
            "secondary-color": "#6366f1",
            "primary-gradient-start": "#1ABC9C",
            "primary-gradient-end": "#6366f1",
            "button-shadow": "0 20px 44px -28px rgba(99, 102, 241, 0.55)",
            "sidebar-background": "#060f1f",
            "sidebar-text": "#f8fafc",
            "sidebar-muted": "#94a3b8",
        },
    },
    THEME_CUSTOM: {
        "base": "dark",
        "font_scale": _FONT_SCALE,
        "icon": '<i class="fa-solid fa-palette"></i>',
        "tagline": "自訂調色盤",
        "description": "依照 config 設定調整品牌色彩，適合客製化展示。",
        "palette": ["#f97316", "#38bdf8", "#9b59b6"],
        "hero_gradient": ("#38bdf8", "#9b59b6"),
        "css_variables": {
            "surface-border": "rgba(120, 144, 180, 0.28)",
            "surface-shadow": "0 32px 70px -40px rgba(8, 15, 35, 0.85)",
            "card-background": "rgba(10, 18, 40, 0.88)",
            "card-border": "rgba(120, 144, 180, 0.28)",
            "card-hover-shadow": "0 28px 64px -38px rgba(59, 130, 246, 0.48)",
            "primary-color": "#38bdf8",
            "secondary-color": "#9b59b6",
            "primary-gradient-start": "#38bdf8",
            "primary-gradient-end": "#9b59b6",
            "button-shadow": "0 20px 48px -30px rgba(59, 130, 246, 0.65)",
            "sidebar-background": "rgba(8, 15, 35, 0.94)",
            "sidebar-text": "#ffffff",
            "sidebar-muted": "#cbd5f5",
        },
    },
}

def _init_theme_state() -> None:
    """Initialize theme-related session state if not already present."""
    if "current_theme" not in st.session_state:
        st.session_state.current_theme = THEME_DARK
    if "theme_initialized" not in st.session_state:
        st.session_state.theme_initialized = False

def _generate_css_variables(theme_config: Dict[str, Any]) -> Iterable[str]:
    """Generate CSS custom property declarations for the theme."""

    variables = theme_config.get("css_variables", {})
    for key, value in variables.items():
        yield f"--theme-customTheme-{key}: {value};"

    font_scale = float(theme_config.get("font_scale", _FONT_SCALE))
    for name, size in _BASE_FONT_SIZES.items():
        yield f"--font-{name}: {_scaled_font(size, font_scale)};"


def _apply_theme_styles(theme_config: Dict[str, Any]) -> None:
    """Apply theme-specific styles using custom CSS."""

    css_variables = "\n            ".join(_generate_css_variables(theme_config))
    font_scale = float(theme_config.get("font_scale", _FONT_SCALE))

    st.markdown(
        f"""
        <style>
        :root {{
            color-scheme: {theme_config['base']};
            --theme-font-scale: {font_scale};
            {css_variables}
        }}

        :root {{
{render_color_aliases(indent=12)}
        }}

        html {{
            font-size: {font_scale * 100:.0f}%;
        }}

        body, [class^="st-"], [class*=" st-"], div[data-testid="stMarkdown"], section[data-testid="stSidebar"], .stButton > button {{
            font-size: var(--font-body) !important;
            line-height: 1.6 !important;
        }}

        h1 {{ font-size: var(--font-h1) !important; }}
        h2 {{ font-size: var(--font-h2) !important; }}
        h3 {{ font-size: var(--font-h3) !important; }}
        label {{ font-size: var(--font-label) !important; }}
        small, .stCaption, .stMarkdown small {{ font-size: var(--font-caption) !important; }}

        section[data-testid="stSidebar"] {{
            background: var(--theme-customTheme-sidebar-background);
            color: var(--theme-customTheme-sidebar-text);
        }}

<<<<<<< HEAD
        /* Sidebar utility styles keep icons and labels consistently visible */
{sidebar_icon_visibility_css()}
=======
        /* Sidebar utility styles keep icons and labels consistently visible */{sidebar_icon_visibility_css()}
>>>>>>> 4d334c45

        section[data-testid="stSidebar"] p,
        section[data-testid="stSidebar"] span,
        section[data-testid="stSidebar"] label {{

            color: var(--theme-customTheme-sidebar-muted);
        }}

        .theme-switcher__brand {{
            display: flex;
            align-items: center;
            gap: 0.75rem;
            margin-bottom: 0.85rem;
        }}

        .theme-switcher__logo {{
            width: 42px;
            height: 42px;
            object-fit: contain;
            flex-shrink: 0;
        }}

        .theme-switcher__brand-text {{
            display: flex;
            flex-direction: column;
            gap: 0.2rem;
        }}

        .theme-switcher__brand-title {{
            font-size: calc(var(--font-h1) * 1.4);
            font-weight: 800;
            line-height: 1.1;
            color: var(--theme-customTheme-sidebar-text);
        }}

        .theme-switcher__brand-subtitle {{
            font-size: calc(var(--font-label) * 0.95);
            color: var(--theme-customTheme-sidebar-muted);
            letter-spacing: 0.04em;
        }}

        .theme-switcher__header {{
            padding: 0.75rem 0 0.35rem 0;
        }}

        .theme-switcher__subtitle {{
            font-size: calc(var(--font-body) - 0.4px);
            opacity: 0.82;
            margin-bottom: 0.65rem;
        }}

        .theme-switcher div[data-testid="stRadio"] > div[role="radiogroup"] {{
            display: flex;
            flex-direction: column;
            gap: 0.6rem;
        }}

        .theme-switcher div[data-testid="stRadio"] > div[role="radiogroup"] > div {{
            margin: 0 !important;
        }}

        .theme-switcher div[data-testid="stRadio"] label {{
            border-radius: 1rem;
            border: 1px solid var(--muted-border);
            padding: 0.75rem 0.95rem;
            background: var(--app-surface);
            display: flex;
            align-items: center;
            gap: 0.65rem;
            font-weight: 600;
            font-size: var(--font-label);
            color: var(--sidebar-text);
            cursor: pointer;
            transition: border-color 0.2s ease, box-shadow 0.2s ease, background 0.2s ease, color 0.2s ease;
        }}

        .theme-switcher div[data-testid="stRadio"] label:hover {{
            border-color: var(--primary);
            box-shadow: var(--hover-glow);
        }}

        .theme-switcher div[data-testid="stRadio"] label > div:first-child {{
            display: none;
        }}

        .theme-switcher div[data-testid="stRadio"] input[type="radio"] {{
            display: none;
        }}

        .theme-switcher div[data-testid="stRadio"] label:has(div[role="radio"][aria-checked="true"]) {{
            background: linear-gradient(135deg, var(--primary), var(--primary-hover));
            color: #ffffff;
            border-color: transparent;
            box-shadow: var(--hover-glow);
        }}

        .theme-preview {{
            border-radius: 1.25rem;
            padding: 1.2rem 1.4rem;
            margin-top: 0.9rem;
            color: rgba(255, 255, 255, 0.95);
        }}

        .theme-preview__eyebrow {{
            text-transform: uppercase;
            letter-spacing: 0.08em;
            font-size: calc(var(--font-caption) + 1px);
            opacity: 0.82;
        }}

        .theme-preview__title {{
            font-size: calc(var(--font-h2) + 2px);
            font-weight: 700;
            margin: 0.2rem 0;
        }}

        .theme-preview__description {{
            font-size: calc(var(--font-body));
            margin-bottom: 0.85rem;
            opacity: 0.92;
        }}

        .theme-preview__palette {{
            display: flex;
            gap: 0.6rem;
        }}

        .theme-preview__swatch {{
            width: 38px;
            height: 38px;
            border-radius: 0.75rem;
            border: 2px solid rgba(255, 255, 255, 0.5);
            box-shadow: inset 0 0 0 1px rgba(255, 255, 255, 0.35);
        }}

        .feature-card {{
            background: var(--theme-customTheme-card-background);
            border: 1px solid var(--theme-customTheme-card-border);
            border-radius: 1.1rem;
            padding: 1.5rem;
            margin: 0.5rem 0;
            transition: all 0.3s ease;
            box-shadow: var(--theme-customTheme-surface-shadow);
        }}

        .feature-card:hover {{
            transform: translateY(-3px);
            box-shadow: var(--theme-customTheme-card-hover-shadow);
        }}

        /* Shared gradient button styling */
{gradient_button_css()}

        /* Graceful fallback when color-mix is unavailable */
{color_mix_fallback_css()}


        .theme-config-tip {{
            font-size: calc(var(--font-caption) + 1px);
            color: var(--theme-customTheme-sidebar-muted);
            margin-top: 0.5rem;
        }}

        .theme-config-tip a {{
            color: inherit;
            text-decoration: underline;
        }}
        </style>
        """,
        unsafe_allow_html=True,
    )


# Theme name constants
THEME_DISPLAY_NAMES = {
    THEME_DARK: "深色",
    THEME_LIGHT: "淺色",
    THEME_CUSTOM: "自訂"
}

# Theme name to theme key mapping
THEME_NAME_MAP = {v: k for k, v in THEME_DISPLAY_NAMES.items()}


def switch_theme(theme: ThemeType) -> None:
    """Switch to the specified theme and apply its styles.
    
    Args:
        theme: The theme to switch to ("light", "dark", or "custom").
    """
    _init_theme_state()
    
    # Update theme only if changed
    should_apply = st.session_state.current_theme != theme or not st.session_state.get(
        "theme_initialized", False
    )

    if should_apply:
        st.session_state.current_theme = theme
        config = THEME_CONFIGS[theme]
        _apply_theme_styles(config)
        st.session_state.theme_initialized = True


def _render_theme_palette(colors: Iterable[str]) -> str:
    """Render palette swatches for the current theme."""

    return "".join(
        f"<span class='theme-preview__swatch' title='{color}' style='background:{color};'></span>"
        for color in colors
    )


def render_theme_switcher() -> None:
    """在側邊欄應用全域樣式，並提供更直覺的主題切換介面。"""

    with st.sidebar:
        _init_theme_state()

        current_theme = get_current_theme()
        # Apply CSS once we know the current theme
        switch_theme(current_theme)

        logo_src = _get_logo_data_uri()
        brand_markup = """
            <div class="theme-switcher__brand">
                <div class="theme-switcher__brand-text">
                    <div class="theme-switcher__brand-title">D-FLARE Unified</div>
                    <div class="theme-switcher__brand-subtitle">介面主題中心</div>
                </div>
            </div>
        """
        if logo_src:
            brand_markup = (
                """
                <div class="theme-switcher__brand">
                    <img src="{logo}" alt="D-FLARE logo" class="theme-switcher__logo" />
                    <div class="theme-switcher__brand-text">
                        <div class="theme-switcher__brand-title">D-FLARE Unified</div>
                        <div class="theme-switcher__brand-subtitle">介面主題中心</div>
                    </div>
                </div>
                """.format(logo=logo_src)
            )

        st.markdown('<div class="theme-switcher">', unsafe_allow_html=True)
        st.markdown(brand_markup, unsafe_allow_html=True)

        if "theme_switcher" not in st.session_state:
            st.session_state.theme_switcher = current_theme

        with st.expander("🎨 介面主題", expanded=False):
            st.markdown(
                """
                <div class="theme-switcher__header">
                    <div class="theme-switcher__subtitle">選擇符合情境的色彩與層次，或參考官方 config 延伸客製。</div>
                </div>
                """,
                unsafe_allow_html=True,
            )

            theme_options = list(THEME_DISPLAY_NAMES.keys())

            selection = st.radio(
                "選擇主題",
                theme_options,
                format_func=lambda key: f"{THEME_CONFIGS[key]['icon']} {THEME_DISPLAY_NAMES[key]}",
                horizontal=False,
                key="theme_switcher",
                label_visibility="collapsed",
            )

            st.markdown(
                """
                <style>
                .theme-switcher div[role="radiogroup"] label span {
                    display: flex;
                    align-items: center;
                    gap: 0.5rem;
                }
                .theme-switcher div[role="radiogroup"] label span i {
                    font-size: 1rem;
                }
                </style>
                """,
                unsafe_allow_html=True,
            )

            switch_theme(selection)

            preview_config = THEME_CONFIGS[selection]
            gradient_start, gradient_end = preview_config.get("hero_gradient", ("#6366f1", "#8b5cf6"))
            palette_html = _render_theme_palette(preview_config.get("palette", []))

            st.markdown(
                f"""
                <div class="theme-preview" style="background: linear-gradient(135deg, {gradient_start}, {gradient_end});">
                    <div class="theme-preview__eyebrow">{preview_config.get('tagline', '')}</div>
                    <div class="theme-preview__title">{preview_config.get('icon', '')} {THEME_DISPLAY_NAMES[selection]}</div>
                    <p class="theme-preview__description">{preview_config.get('description', '')}</p>
                    <div class="theme-preview__palette">{palette_html}</div>
                </div>
                """,
                unsafe_allow_html=True,
            )

        sample = _load_config_sample()
        if sample:
            with st.expander("想要更多自訂？查看官方 config 樣板"):
                st.markdown(
                    "利用 `.streamlit/config.toml` 可與下方範例同步調整 Streamlit 的原生主題設定。",
                    unsafe_allow_html=False,
                )
                st.code(sample, language="toml")

        st.markdown("</div>", unsafe_allow_html=True)


def get_current_theme() -> str:
    """Get the name of the currently active theme.
    
    Returns:
        The current theme name ("light", "dark", or "custom").
    """
    _init_theme_state()
    return st.session_state.current_theme


def get_theme_config(theme: Optional[ThemeType] = None) -> Dict[str, Any]:
    """Get the configuration for the specified theme.
    
    Args:
        theme: Optional theme name. If None, returns current theme's config.
    
    Returns:
        Dictionary containing theme configuration parameters.
    """
    if theme is None:
        theme = get_current_theme()
    return THEME_CONFIGS[theme].copy()


def add_custom_theme(
    name: str,
    config: Dict[str, Any],
) -> None:
    """Add a new custom theme configuration.
    
    Args:
        name: Unique name for the custom theme.
        config: Theme configuration dictionary.
    
    Raises:
        ValueError: If name conflicts with built-in themes.
    """
    if name in {THEME_LIGHT, THEME_DARK}:
        raise ValueError(f"Cannot override built-in theme: {name}")
    THEME_CONFIGS[name] = config.copy()<|MERGE_RESOLUTION|>--- conflicted
+++ resolved
@@ -220,12 +220,10 @@
             color: var(--theme-customTheme-sidebar-text);
         }}
 
-<<<<<<< HEAD
+
         /* Sidebar utility styles keep icons and labels consistently visible */
 {sidebar_icon_visibility_css()}
-=======
-        /* Sidebar utility styles keep icons and labels consistently visible */{sidebar_icon_visibility_css()}
->>>>>>> 4d334c45
+
 
         section[data-testid="stSidebar"] p,
         section[data-testid="stSidebar"] span,
